--- conflicted
+++ resolved
@@ -12,13 +12,9 @@
 import { localize } from '../../shared/utilities/vsCodeUtils'
 import { recordApigatewayInvokeRemote, Result } from '../../shared/telemetry/telemetry'
 import globals from '../../shared/extensionGlobals'
-<<<<<<< HEAD
-import { updateCspSource } from '../../webviews/main'
-=======
 import { compileVueWebview } from '../../webviews/main'
 import { ExtContext } from '../../shared/extensions'
 import { WebviewServer } from '../../webviews/server'
->>>>>>> 54726168
 
 // All the commands that we receive
 interface Command {
@@ -98,24 +94,6 @@
         logger.debug(`Loaded: ${resources}`)
 
         // something is wrong if the paths aren't defined...
-<<<<<<< HEAD
-        const sortResources = (a: [string, Resource], b: [string, Resource]) => a[1].path!.localeCompare(b[1].path!)
-
-        view.webview.html = baseTemplateFn({
-            cspSource: updateCspSource(view.webview.cspSource),
-            content: invokeTemplateFn({
-                ApiName: apiNode.name,
-                ApiId: apiNode.id,
-                ApiArn: apiNode.arn,
-                Resources: new Map([...resources].sort(sortResources)),
-                Scripts: loadScripts,
-                Libraries: loadLibs,
-            }),
-        })
-
-        view.webview.postMessage({
-            command: 'setLocalizedMessages',
-=======
         // const sortResources = (a: [string, Resource], b: [string, Resource]) => a[1].path!.localeCompare(b[1].path!)
 
         await wv.start({
@@ -124,7 +102,6 @@
             ApiArn: params.apiNode.arn,
             Resources: resources,
             Region: params.apiNode.regionCode,
->>>>>>> 54726168
             localizedMessages: {
                 noApiResource: localize('AWS.apig.remoteInvoke.noApiResource', 'Select an API Resource'),
                 noMethod: localize('AWS.apig.remoteInvoke.noMethod', 'Select a HTTP method'),
