/*!
 * Copyright 2020 Amazon.com, Inc. or its affiliates. All Rights Reserved.
 * SPDX-License-Identifier: Apache-2.0
 */

import * as vscode from 'vscode'
import { getLogger } from '../logger'
import { createStarterTemplateFile, localize } from '../utilities/vsCodeUtils'

import { CloudFormationTemplateRegistry } from '../fs/templateRegistry'
import { getIdeProperties } from '../extensionUtilities'
import { NoopWatcher } from '../fs/watchedFiles'
import { Commands } from '../vscode/commands2'
import globals from '../extensionGlobals'
import { createCloudFormationTemplateYaml } from './cloudformation'

export const templateFileGlobPattern = '**/*.{yaml,yml}'

/**
 * Match any file path that contains a .aws-sam folder. The way this works is:
 * match anything that starts  with a '/' or '\', then '.aws-sam', then either
 * a '/' or '\' followed by any number of characters or end of a string (so it
 * matches both /.aws-sam or /.aws-sam/<any number of characters>)
 */
export const templateFileExcludePattern = /.*[/\\]\.aws-sam([/\\].*|$)/

export const devfileExcludePattern = /.*devfile\.(yaml|yml)/i

/**
 * Creates a CloudFormationTemplateRegistry which retains the state of CloudFormation templates in a workspace.
 * This also assigns a FileSystemWatcher which will update the registry on any change to tracked templates.
 *
 * @param extensionContext VS Code extension context
 */
export async function activate(extensionContext: vscode.ExtensionContext): Promise<void> {
    try {
        const registry = new CloudFormationTemplateRegistry()
<<<<<<< HEAD
        globals.templateRegistry.cfn = registry
        await registry.addExcludedPattern(DEVFILE_EXCLUDE_PATTERN)
        await registry.addExcludedPattern(TEMPLATE_FILE_EXCLUDE_PATTERN)
        await registry.addWatchPattern(TEMPLATE_FILE_GLOB_PATTERN)
=======
        globals.templateRegistry = registry
        await registry.addExcludedPattern(devfileExcludePattern)
        await registry.addExcludedPattern(templateFileExcludePattern)
        await registry.addWatchPattern(templateFileGlobPattern)
>>>>>>> 24519ebc
        await registry.watchUntitledFiles()
    } catch (e) {
        vscode.window.showErrorMessage(
            localize(
                'AWS.codelens.failToInitialize',
                'Failed to activate cloudformation template registry. {0} will not appear on SAM template files.',
                getIdeProperties().codelenses
            )
        )
        getLogger().error('Failed to activate template registry', e)
        // This prevents us from breaking for any reason later if it fails to load. Since
        // Noop watcher is always empty, we will get back empty arrays with no issues.
        globals.templateRegistry.cfn = new NoopWatcher() as unknown as CloudFormationTemplateRegistry
    }
    // If setting it up worked, add it to subscriptions so it is cleaned up at exit
    extensionContext.subscriptions.push(
        globals.templateRegistry.cfn,
        Commands.register('aws.cloudFormation.newTemplate', () => {
            const contents = createCloudFormationTemplateYaml(false)
            return createStarterTemplateFile(contents)
        }),
        Commands.register('aws.sam.newTemplate', () => {
            const contents = createCloudFormationTemplateYaml(true)
            return createStarterTemplateFile(contents)
        })
    )
}<|MERGE_RESOLUTION|>--- conflicted
+++ resolved
@@ -35,17 +35,10 @@
 export async function activate(extensionContext: vscode.ExtensionContext): Promise<void> {
     try {
         const registry = new CloudFormationTemplateRegistry()
-<<<<<<< HEAD
         globals.templateRegistry.cfn = registry
-        await registry.addExcludedPattern(DEVFILE_EXCLUDE_PATTERN)
-        await registry.addExcludedPattern(TEMPLATE_FILE_EXCLUDE_PATTERN)
-        await registry.addWatchPattern(TEMPLATE_FILE_GLOB_PATTERN)
-=======
-        globals.templateRegistry = registry
         await registry.addExcludedPattern(devfileExcludePattern)
         await registry.addExcludedPattern(templateFileExcludePattern)
         await registry.addWatchPattern(templateFileGlobPattern)
->>>>>>> 24519ebc
         await registry.watchUntitledFiles()
     } catch (e) {
         vscode.window.showErrorMessage(
