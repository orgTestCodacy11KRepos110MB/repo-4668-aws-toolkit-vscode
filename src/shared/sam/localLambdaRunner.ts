--- conflicted
+++ resolved
@@ -15,10 +15,6 @@
 import * as pathutils from '../../shared/utilities/pathUtils'
 import { getLogger } from '../logger'
 import { SettingsConfiguration } from '../settingsConfiguration'
-<<<<<<< HEAD
-import { recordLambdaInvokeLocal, Result, Runtime, recordSamAttachDebugger } from '../telemetry/telemetry'
-=======
->>>>>>> dd4be67a
 import * as telemetry from '../telemetry/telemetry'
 import { TelemetryService } from '../telemetry/telemetryService'
 import { SamTemplateGenerator } from '../templates/sam/samTemplateGenerator'
@@ -76,9 +72,6 @@
 /** "sam local start-api" wrapper from the current debug-session. */
 let samStartApi: Promise<void>
 let samStartApiProc: ChildProcess | undefined
-
-/** "sam local start-api" process from the current debug-session. */
-let samStartApi: ChildProcess | undefined
 
 export function getRelativeFunctionHandler(params: {
     handlerName: string
@@ -252,30 +245,18 @@
             extraArgs: config.sam?.localArguments,
         })
 
-<<<<<<< HEAD
-        function recordApigwTelemetry(result: telemetry.Result) {
-            telemetry.recordApigatewayInvokeLocal({
-                result: result,
-                runtime: config.runtime as Runtime,
-=======
         const recordApigwTelemetry = (result: telemetry.Result) => {
             telemetry.recordApigatewayInvokeLocal({
                 result: result,
                 runtime: config.runtime as telemetry.Runtime,
->>>>>>> dd4be67a
                 debug: !config.noDebug,
                 httpMethod: config.api?.httpMethod,
             })
         }
 
-<<<<<<< HEAD
-        // We want async behavior so `await` is intentionally not used here.
-        config
-=======
         // We want async behavior so `await` is intentionally not used here, we
         // need to call requestLocalApi() while it is up.
         samStartApi = config
->>>>>>> dd4be67a
             .samLocalInvokeCommand!.invoke({
                 options: {
                     env: {
@@ -285,23 +266,13 @@
                 },
                 command: samCommand,
                 args: samArgs,
-<<<<<<< HEAD
-                // start-api does not produce "attach" messages.
-                isDebug: false,
-=======
                 // "sam local start-api" produces "attach" messages similar to "sam local invoke".
                 waitForCues: true,
->>>>>>> dd4be67a
                 timeout: timer,
             })
             .then(sam => {
                 recordApigwTelemetry('Succeeded')
-<<<<<<< HEAD
-                // Track the "sam local start-api" process so that we can stop it later.
-                samStartApi = sam
-=======
                 samStartApiProc = sam
->>>>>>> dd4be67a
             })
             .catch(e => {
                 recordApigwTelemetry('Failed')
@@ -332,11 +303,7 @@
 
         // sam local invoke ...
         const command = new SamCliLocalInvokeInvocation(localInvokeArgs)
-<<<<<<< HEAD
-        let invokeResult: Result = 'Failed'
-=======
         let invokeResult: telemetry.Result = 'Failed'
->>>>>>> dd4be67a
         try {
             await command.execute(timer)
             invokeResult = 'Succeeded'
@@ -347,15 +314,9 @@
                 err as Error
             )
         } finally {
-<<<<<<< HEAD
-            recordLambdaInvokeLocal({
-                result: invokeResult,
-                runtime: config.runtime as Runtime,
-=======
             telemetry.recordLambdaInvokeLocal({
                 result: invokeResult,
                 runtime: config.runtime as telemetry.Runtime,
->>>>>>> dd4be67a
                 debug: !config.noDebug,
             })
         }
@@ -380,12 +341,7 @@
         config.onWillAttachDebugger = undefined
         config.samLocalInvokeCommand = undefined
 
-<<<<<<< HEAD
-    if (!config.noDebug) {
-        const tryAttach = attachDebugger({
-=======
         await attachDebugger({
->>>>>>> dd4be67a
             debugConfig: config,
             maxRetries,
             retryDelayMillis: ATTACH_DEBUGGER_RETRY_DELAY_MILLIS,
@@ -409,50 +365,18 @@
                 getLogger().error(`Failed to debug: ${e}`)
                 ctx.chanLogger.channel.appendLine(`Failed to debug: ${e}`)
             })
-<<<<<<< HEAD
-
-        if (config.invokeTarget.target !== 'api') {
-            await tryAttach
-        } else {
-            const payload = JSON.parse(await readFile(config.eventPayloadFile, { encoding: 'utf-8' }))
-            await requestLocalApi(ctx, config.api!, config.apiPort!, payload).finally(() => {
-                stopApi(config)
-            })
-            const timer2 = createInvokeTimer(ctx.settings)
-            await waitForPort(config.apiPort!, timer2, ctx.chanLogger, false)
-            await tryAttach
-        }
-=======
->>>>>>> dd4be67a
     }
 
     return config
 }
 
-<<<<<<< HEAD
-function stopApi(config: SamLaunchRequestArgs) {
-    if (!samStartApi) {
-        // This is a bug, should never happen.
-=======
 function stopApi(config: vscode.DebugConfiguration) {
     if (!samStartApiProc) {
->>>>>>> dd4be67a
         getLogger().error('SAM: unknown debug session: %s', config.name)
         return
     }
 
     try {
-<<<<<<< HEAD
-        getLogger().verbose('SAM: sending SIGHUP to sam process: pid %d', samStartApi.pid())
-        samStartApi.stop(true, 'SIGHUP')
-    } catch (e) {
-        getLogger().warn('SAM: failed to stop sam process: pid %d: %O', samStartApi.pid(), e as Error)
-    } finally {
-        samStartApi = undefined
-    }
-}
-
-=======
         getLogger().verbose('SAM: sending SIGHUP to sam process: pid %d', samStartApiProc.pid())
         samStartApiProc.stop(true, 'SIGHUP')
     } catch (e) {
@@ -469,7 +393,6 @@
     }
 })
 
->>>>>>> dd4be67a
 /**
  * Sends an HTTP request to the local API webserver, which invokes the backing
  * Lambda, which will then enter debugging.
@@ -490,11 +413,7 @@
         }
         ctx.chanLogger.info('AWS.sam.localApi.request', `Sending request to local API: ${reqOpts.uri}`)
 
-<<<<<<< HEAD
-        async function retryRequest(retries: number, retriesRemaining: number) {
-=======
         const retryRequest = async (retries: number, retriesRemaining: number) => {
->>>>>>> dd4be67a
             if (retriesRemaining !== retries) {
                 await new Promise<void>(r => setTimeout(r, 200))
             }
@@ -603,10 +522,6 @@
     } else {
         channelLogger.error(
             'AWS.output.sam.local.attach.failure',
-<<<<<<< HEAD
-            // tslint:disable-next-line:max-line-length
-=======
->>>>>>> dd4be67a
             'Unable to attach Debugger. Check AWS Toolkit logs. If it took longer than expected to start, you can still attach.'
         )
     }
