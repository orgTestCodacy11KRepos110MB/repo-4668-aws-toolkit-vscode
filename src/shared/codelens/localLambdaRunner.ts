--- conflicted
+++ resolved
@@ -68,78 +68,8 @@
                 properties = existingLambda.resource.Properties
             }
 
-<<<<<<< HEAD
             if (existingLambda.templateGlobals) {
                 globals = existingLambda.templateGlobals
-=======
-        return await makeInputTemplate({
-            baseBuildDir: buildFolder,
-            codeDir: rootCodeFolder,
-            relativeFunctionHandler: this.localInvokeParams.handlerName,
-            globals,
-            properties,
-            runtime: this.runtime,
-        })
-    }
-
-    /**
-     * Runs `sam local invoke` against the provided template file
-     * @param samTemplatePath sam template to run locally
-     */
-    private async invokeLambdaFunction(samTemplatePath: string): Promise<void> {
-        this.channelLogger.info(
-            'AWS.output.starting.sam.app.locally',
-            'Starting the SAM Application locally (see Terminal for output)'
-        )
-
-        const eventPath: string = path.join(await this.getBaseBuildFolder(), 'event.json')
-        const environmentVariablePath = path.join(await this.getBaseBuildFolder(), 'env-vars.json')
-        const config = await getHandlerConfig({
-            handlerName: this.localInvokeParams.handlerName,
-            documentUri: this.localInvokeParams.document.uri,
-            samTemplate: this.localInvokeParams.samTemplate,
-        })
-        const maxRetries: number = getAttachDebuggerMaxRetryLimit(this.configuration, MAX_DEBUGGER_RETRIES_DEFAULT)
-
-        await writeFile(eventPath, JSON.stringify(config.event || {}))
-        await writeFile(environmentVariablePath, JSON.stringify(getEnvironmentVariables(config)))
-
-        const command = new SamCliLocalInvokeInvocation({
-            templateResourceName: TEMPLATE_RESOURCE_NAME,
-            templatePath: samTemplatePath,
-            eventPath,
-            environmentVariablePath,
-            debugPort: !!this._debugPort ? this._debugPort.toString() : undefined,
-            invoker: this.localInvokeCommand,
-            dockerNetwork: config.dockerNetwork,
-        })
-
-        const timer = createInvokeTimer(this.configuration)
-        await command.execute(timer)
-
-        if (this.localInvokeParams.isDebug) {
-            messageUserWaitingToAttach(this.channelLogger)
-            await waitForDebugPort(this.debugPort, timer, this.channelLogger)
-
-            const attachResults = await attachDebugger({
-                debugConfig: this.debugConfig,
-                maxRetries,
-                retryDelayMillis: ATTACH_DEBUGGER_RETRY_DELAY_MILLIS,
-                channelLogger: this.channelLogger,
-                onRecordAttachDebuggerMetric: (attachResult: boolean | undefined, attempts: number): void => {
-                    recordAttachDebuggerMetric({
-                        telemetryService: this.telemetryService,
-                        result: attachResult,
-                        attempts,
-                        durationMillis: timer.elapsedTime,
-                        runtime: this.runtime,
-                    })
-                },
-            })
-
-            if (attachResults.success) {
-                await showDebugConsole()
->>>>>>> 7f481a6a
             }
         }
     }
@@ -305,19 +235,9 @@
         }
     }
 
-<<<<<<< HEAD
     // XXX: reassignment
     config.samTemplatePath = await executeSamBuild(buildArgs)
     delete config.invokeTarget // Must not be used beyond this point.
-=======
-export interface InvokeLambdaFunctionContext {
-    channelLogger: ChannelLogger
-    configuration: SettingsConfiguration
-    samLocalInvokeCommand: SamLocalInvokeCommand
-    telemetryService: TelemetryService
-    onWillAttachDebugger?(debugPort: number, timeout: Timeout, channelLogger: ChannelLogger): Promise<void>
-}
->>>>>>> 7f481a6a
 
     await onAfterBuild()
 
@@ -348,7 +268,6 @@
 
     const timer = createInvokeTimer(ctx.settings)
 
-<<<<<<< HEAD
     let invokeResult: Result = 'Failed'
     try {
         await command.execute(timer)
@@ -367,19 +286,13 @@
             } catch (err) {
                 getLogger().warn(err as Error)
             }
-=======
-    if (debugArgs) {
-        if (onWillAttachDebugger) {
-            messageUserWaitingToAttach(channelLogger)
-            await onWillAttachDebugger(debugArgs.debugPort, timer, channelLogger)
->>>>>>> 7f481a6a
         }
     }
 
     if (!config.noDebug) {
         if (config.onWillAttachDebugger) {
             messageUserWaitingToAttach(ctx.chanLogger)
-            await config.onWillAttachDebugger(config.debugPort!, timer.remainingTime, ctx.chanLogger)
+            await config.onWillAttachDebugger(config.debugPort!, timer, ctx.chanLogger)
         }
 
         // HACK: remove non-serializable properties before attaching.
