--- conflicted
+++ resolved
@@ -140,22 +140,14 @@
  * @param extensionContext VSCode extension context
  */
 export async function getDefaultSchemas(extensionContext: vscode.ExtensionContext): Promise<Schemas | undefined> {
-<<<<<<< HEAD
     const cfnSchemaUri = vscode.Uri.joinPath(extensionContext.globalStorageUri, 'cloudformation.schema.json')
     const samSchemaUri = vscode.Uri.joinPath(extensionContext.globalStorageUri, 'sam.schema.json')
+    const devfileSchemaUri = vscode.Uri.joinPath(extensionContext.globalStorageUri, 'devfile.schema.json')
 
     const goformationSchemaVersion = await getPropertyFromJsonUrl(GOFORMATION_MANIFEST_URL, 'tag_name')
+    const devfileSchemaVersion = await getPropertyFromJsonUrl(DEVFILE_MANIFEST_URL, 'tag_name')
 
     const schemas: Schemas = {}
-=======
-    try {
-        const cfnSchemaUri = vscode.Uri.joinPath(extensionContext.globalStorageUri, 'cloudformation.schema.json')
-        const samSchemaUri = vscode.Uri.joinPath(extensionContext.globalStorageUri, 'sam.schema.json')
-        const devfileSchemaUri = vscode.Uri.joinPath(extensionContext.globalStorageUri, 'devfile.schema.json')
-
-        const goformationSchemaVersion = await getPropertyFromJsonUrl(GOFORMATION_MANIFEST_URL, 'tag_name')
-        const devfileSchemaVersion = await getPropertyFromJsonUrl(DEVFILE_MANIFEST_URL, 'tag_name')
->>>>>>> f7d4d01f
 
     try {
         await updateSchemaFromRemote({
@@ -180,9 +172,12 @@
             extensionContext,
             title: SCHEMA_PREFIX + 'sam.schema.json',
         })
-<<<<<<< HEAD
         schemas['sam'] = samSchemaUri
-=======
+    } catch (e) {
+        getLogger().verbose('Could not download sam schema: %s', (e as Error).message)
+    }
+
+    try {
         await updateSchemaFromRemote({
             destination: devfileSchemaUri,
             version: devfileSchemaVersion,
@@ -191,14 +186,9 @@
             extensionContext,
             title: SCHEMA_PREFIX + 'devfile.schema.json',
         })
-        return {
-            cfn: cfnSchemaUri,
-            sam: samSchemaUri,
-            devfile: devfileSchemaUri,
-        }
->>>>>>> f7d4d01f
+        schemas['devfile'] = devfileSchemaUri
     } catch (e) {
-        getLogger().verbose('Could not download sam schema: %s', (e as Error).message)
+        getLogger().verbose('Could not download devfile schema: %s', (e as Error).message)
     }
 
     return schemas
