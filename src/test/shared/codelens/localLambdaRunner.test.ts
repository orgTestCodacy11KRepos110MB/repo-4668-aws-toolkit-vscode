/*!
 * Copyright 2018 Amazon.com, Inc. or its affiliates. All Rights Reserved.
 * SPDX-License-Identifier: Apache-2.0
 */

import * as assert from 'assert'
import * as del from 'del'
import { readdir } from 'fs-extra'
import * as vscode from 'vscode'
import * as fsUtils from '../../../shared/filesystemUtilities'
import { SamCliBuildInvocation, SamCliBuildInvocationArguments } from '../../../shared/sam/cli/samCliBuild'
import * as localLambdaRunner from '../../../shared/sam/localLambdaRunner'
import { ChildProcessResult } from '../../../shared/utilities/childProcess'
import { FakeExtensionContext } from '../../fakeExtensionContext'
import { FakeChannelLogger } from '../fakeChannelLogger'
import { assertRejects } from '../utilities/assertUtils'
import { SamLaunchRequestArgs } from '../../../shared/sam/debugger/awsSamDebugger'

describe('localLambdaRunner', async () => {
    let tempDir: string
    before(async () => {
<<<<<<< HEAD
        FakeExtensionContext.getNew()
=======
        await FakeExtensionContext.getNew()
>>>>>>> 267df92d
    })

    beforeEach(async () => {
        tempDir = await fsUtils.makeTemporaryToolkitFolder()
    })

    afterEach(async () => {
        await del(tempDir, { force: true })
    })

    describe('attachDebugger', async () => {
        let actualRetries: number = 0
        let channelLogger: FakeChannelLogger

        beforeEach(async () => {
            actualRetries = 0
            channelLogger = new FakeChannelLogger()
        })

        async function onWillRetry(): Promise<void> {
            actualRetries++
        }

        async function startDebuggingReturnsTrue(
            folder: vscode.WorkspaceFolder | undefined,
            nameOrConfiguration: string | vscode.DebugConfiguration
        ): Promise<boolean> {
            return Promise.resolve(true)
        }

        async function startDebuggingReturnsFalse(
            folder: vscode.WorkspaceFolder | undefined,
            nameOrConfiguration: string | vscode.DebugConfiguration
        ): Promise<boolean> {
            return Promise.resolve(false)
        }

        async function startDebuggingReturnsUndefined(
            folder: vscode.WorkspaceFolder | undefined,
            nameOrConfiguration: string | vscode.DebugConfiguration
        ): Promise<boolean> {
            const result: boolean | undefined = undefined

            return Promise.resolve(result!)
        }

        it('Successful attach has no retries', async () => {
            await localLambdaRunner.attachDebugger({
                debugConfig: ({} as any) as SamLaunchRequestArgs,
                channelLogger,
                maxRetries: 0,
                onStartDebugging: startDebuggingReturnsTrue,
                onWillRetry,
            })

            assert.strictEqual(actualRetries, 0, 'Did not expect any retries when attaching debugger succeeds')
        })

        it('Successful attach logs that the debugger attached', async () => {
            await localLambdaRunner.attachDebugger({
                debugConfig: ({} as any) as SamLaunchRequestArgs,
                channelLogger,
                maxRetries: 0,
                onStartDebugging: startDebuggingReturnsTrue,
                onWillRetry,
            })

            assert.ok(
                channelLogger.loggedInfoKeys.has('AWS.output.sam.local.attach.success'),
                'Expected an attach success message to be logged'
            )
        })

        it('Successful attach records a success metric', async () => {
            await localLambdaRunner.attachDebugger({
                debugConfig: ({} as any) as SamLaunchRequestArgs,
                channelLogger,
                maxRetries: 0,
                onStartDebugging: startDebuggingReturnsTrue,
                onWillRetry,
                onRecordAttachDebuggerMetric: (attachResult: boolean | undefined, attempts: number) => {
                    assert.ok(attachResult, 'Expected to be logging an attach success metric')
                    assert.strictEqual(attempts, 1, 'Unexpected Attempt count')
                },
            })
        })

        it('Successful attach returns success', async () => {
            const results = await localLambdaRunner.attachDebugger({
                debugConfig: ({} as any) as SamLaunchRequestArgs,
                channelLogger,
                maxRetries: 0,
                onStartDebugging: startDebuggingReturnsTrue,
                onWillRetry,
            })

            assert.ok(results.success, 'Expected attach results to be successful')
        })

        it('Failure to attach has no retries', async () => {
            await localLambdaRunner.attachDebugger({
                debugConfig: ({} as any) as SamLaunchRequestArgs,
                channelLogger,
                maxRetries: 0,
                onStartDebugging: startDebuggingReturnsFalse,
                onWillRetry,
            })

            assert.strictEqual(actualRetries, 0, 'Did not expect any retries when attaching debugger fails')
        })

        it('Failure to attach logs that the debugger did not attach', async () => {
            await localLambdaRunner.attachDebugger({
                debugConfig: ({} as any) as SamLaunchRequestArgs,
                channelLogger,
                maxRetries: 0,
                onStartDebugging: startDebuggingReturnsFalse,
                onWillRetry,
            })

            assert.ok(
                channelLogger.loggedErrorKeys.has('AWS.output.sam.local.attach.failure'),
                'Expected an attach failed message to be logged'
            )
        })

        it('Failure to attach records a fail metric', async () => {
            await localLambdaRunner.attachDebugger({
                debugConfig: ({} as any) as SamLaunchRequestArgs,
                channelLogger,
                maxRetries: 0,
                onStartDebugging: startDebuggingReturnsFalse,
                onWillRetry,
                onRecordAttachDebuggerMetric: (attachResult: boolean | undefined, attempts: number) => {
                    assert.strictEqual(attachResult, false, 'Expected to be logging an attach failure metric')
                },
            })
        })

        it('Failure to attach returns failure', async () => {
            const results = await localLambdaRunner.attachDebugger({
                debugConfig: ({} as any) as SamLaunchRequestArgs,
                channelLogger,
                maxRetries: 0,
                onStartDebugging: startDebuggingReturnsFalse,
                onWillRetry,
            })

            assert.strictEqual(results.success, false, 'Expected attach results to fail')
        })

        it('Attempts to retry when startDebugging returns undefined', async () => {
            const maxRetries: number = 3

            await localLambdaRunner.attachDebugger({
                debugConfig: ({} as any) as SamLaunchRequestArgs,
                channelLogger,
                maxRetries: maxRetries,
                onStartDebugging: startDebuggingReturnsUndefined,
                onWillRetry,
            })

            assert.strictEqual(actualRetries, maxRetries, 'Unexpected Retry count')
        })

        it('Logs about exceeding the retry limit', async () => {
            const maxRetries: number = 3

            await localLambdaRunner.attachDebugger({
                debugConfig: ({} as any) as SamLaunchRequestArgs,
                channelLogger,
                maxRetries,
                onStartDebugging: startDebuggingReturnsUndefined,
                onWillRetry,
            })

            assert.ok(
                channelLogger.loggedErrorKeys.has('AWS.output.sam.local.attach.retry.limit.exceeded'),
                'Expected a retry limit exceeded message to be logged'
            )
        })

        it('Does not log metrics when startDebugging returns undefined', async () => {
            await localLambdaRunner.attachDebugger({
                debugConfig: ({} as any) as SamLaunchRequestArgs,
                channelLogger,
                maxRetries: 2,
                onStartDebugging: startDebuggingReturnsUndefined,
                onRecordAttachDebuggerMetric: (attachResult: boolean | undefined, attempts: number): void => {
                    assert.strictEqual(actualRetries, 2, 'Metrics should only be recorded once')
                    assert.notStrictEqual(attachResult, undefined, 'attachResult should not be undefined')
                },
                onWillRetry,
            })
        })

        it('Returns true if attach succeeds during retries', async () => {
            const maxRetries: number = 5
            const results = await localLambdaRunner.attachDebugger({
                debugConfig: ({} as any) as SamLaunchRequestArgs,
                channelLogger,
                maxRetries,
                onStartDebugging: async (
                    folder: vscode.WorkspaceFolder | undefined,
                    nameOrConfiguration: string | vscode.DebugConfiguration
                ): Promise<boolean> => {
                    const retVal = actualRetries === maxRetries - 2 ? true : undefined

                    return retVal!
                },
                onWillRetry,
            })

            assert.ok(results.success, 'Expected attach results to succeed')
        })

        it('Returns false if attach fails during retries', async () => {
            const maxRetries: number = 5
            const results = await localLambdaRunner.attachDebugger({
                debugConfig: ({} as any) as SamLaunchRequestArgs,
                channelLogger,
                maxRetries,
                onStartDebugging: async (
                    folder: vscode.WorkspaceFolder | undefined,
                    nameOrConfiguration: string | vscode.DebugConfiguration
                ): Promise<boolean> => {
                    const retVal = actualRetries === maxRetries - 2 ? false : undefined

                    return retVal!
                },
                onWillRetry,
            })

            assert.strictEqual(results.success, false, 'Expected attach results to fail')
        })

        it('Returns false if retry count exceeded', async () => {
            const maxRetries: number = 3
            const results = await localLambdaRunner.attachDebugger({
                debugConfig: ({} as any) as SamLaunchRequestArgs,
                channelLogger,
                maxRetries,
                onStartDebugging: startDebuggingReturnsUndefined,
                onWillRetry,
            })

            assert.strictEqual(results.success, false, 'Expected attach results to fail')
        })
    })

    describe('makeBuildDir', () => {
        it('creates a temp directory', async () => {
            const dir = await localLambdaRunner.makeBuildDir()
            assert.ok(dir)
            assert.strictEqual(await fsUtils.fileExists(dir), true)
            const fsDir = await readdir(dir)
            assert.strictEqual(fsDir.length, 0)
            await del(dir, { force: true })
        })
    })

    describe('executeSamBuild', () => {
        const failedChildProcess: ChildProcessResult = {
            exitCode: 1,
            error: new Error('you are already dead'),
            stdout: 'friendly failure message',
            stderr: 'big ugly failure message',
        }

        const successfulChildProcess: ChildProcessResult = {
            exitCode: 0,
            error: undefined,
            stdout: 'everything sunny all the time always',
            stderr: 'nothing to report',
        }

        function generateSamBuildParams(isSuccessfulBuild: boolean): SamCliBuildInvocationArguments {
            return {
                buildDir: tempDir,
                baseDir: tempDir,
                templatePath: tempDir,
                manifestPath: undefined, // not needed for testing
                invoker: {
                    invoke: async (): Promise<ChildProcessResult> =>
                        isSuccessfulBuild ? successfulChildProcess : failedChildProcess,
                },
                environmentVariables: undefined,
                useContainer: false,
                skipPullImage: true,
            }
        }

        it('fails when the child process returns a nonzero exit code', async () => {
            const samArgs = generateSamBuildParams(false)
            await assertRejects(async () => await new SamCliBuildInvocation(samArgs).execute())
        })

        it('succeeds when the child process returns with an exit code of 0', async () => {
            const samArgs = generateSamBuildParams(true)
            assert.strictEqual(await new SamCliBuildInvocation(samArgs).execute(), 0)
        })
    })
})<|MERGE_RESOLUTION|>--- conflicted
+++ resolved
@@ -19,11 +19,7 @@
 describe('localLambdaRunner', async () => {
     let tempDir: string
     before(async () => {
-<<<<<<< HEAD
-        FakeExtensionContext.getNew()
-=======
         await FakeExtensionContext.getNew()
->>>>>>> 267df92d
     })
 
     beforeEach(async () => {
