--- conflicted
+++ resolved
@@ -41,17 +41,6 @@
 export const builderIdStartUrl = 'https://view.awsapps.com/start'
 export const ssoScope = 'sso:account:access'
 export const codecatalystScopes = ['codecatalyst:read_write']
-
-export function createBuilderIdProfile(): SsoProfile {
-    return {
-        type: 'sso',
-        ssoRegion: 'us-east-1',
-        startUrl: builderIdStartUrl,
-        scopes: [...codecatalystScopes],
-    }
-}
-
-export const builderIdStartUrl = 'https://view.awsapps.com/start'
 export const ssoAccountAccessScopes = ['sso:account:access']
 export const codewhispererScopes = ['codewhisperer:completions', 'codewhisperer:analysis']
 
@@ -60,7 +49,7 @@
         type: 'sso',
         ssoRegion: 'us-east-1',
         startUrl: builderIdStartUrl,
-        scopes: codewhispererScopes,
+        scopes: [...codecatalystScopes, ...codewhispererScopes],
     }
 }
 
@@ -670,6 +659,20 @@
             return
         }
 
+        // Remove connections that do not have the required scopes
+        const requiredScopes = createBuilderIdProfile().scopes
+        for (const [id, profile] of this.store.listProfiles()) {
+            if (
+                profile.type === 'sso' &&
+                profile.startUrl === builderIdStartUrl &&
+                !requiredScopes?.every(s => profile.scopes?.includes(s))
+            ) {
+                await this.store.deleteProfile(id).catch(err => {
+                    getLogger().warn(`auth: failed to remove profile ${id}: %s`, err)
+                })
+            }
+        }
+
         // Use the environment token if available
         if (getCodeCatalystDevEnvId() !== undefined) {
             const profile = createBuilderIdProfile()
@@ -833,12 +836,8 @@
             'Use a personal email to sign up and sign in with AWS Builder ID'
         )}`,
         data: 'builderId',
-<<<<<<< HEAD
-        detail: 'AWS Builder ID is a new personal profile for builders.', // TODO: need a "Learn more" button ?
-=======
         onClick: () => telemetry.ui_click.emit({ elementId: 'connection_optionBuilderID' }),
         detail: 'AWS Builder ID is a new, personal profile for builders.', // TODO: need a "Learn more" button ?
->>>>>>> 6b8d0d63
     } as DataQuickPickItem<'builderId'>)
 
 export const createSsoItem = () =>
@@ -866,7 +865,9 @@
     isSsoConnection(conn) && conn.startUrl === builderIdStartUrl
 
 export async function createStartUrlPrompter(title: string, ignoreScopes = true) {
-    const existingConnections = (await Auth.instance.listConnections()).filter(isSsoConnection)
+    const existingConnections = (await Auth.instance.listConnections())
+        .filter(isSsoConnection)
+        .map(conn => vscode.Uri.parse(conn.startUrl))
     const requiredScopes = createSsoProfile('').scopes
 
     function validateSsoUrl(url: string) {
@@ -896,7 +897,6 @@
     })
 }
 
-<<<<<<< HEAD
 export async function createBuilderIdConnection(auth: Auth) {
     const existingConn = (await auth.listConnections()).find(isBuilderIdConnection)
 
@@ -906,22 +906,12 @@
     }
 
     return Auth.instance.createConnection(createBuilderIdProfile())
-}
-
-export function isBuilderIdConnection(conn?: Connection): conn is SsoConnection {
-    return conn?.type === 'sso' && conn.startUrl === builderIdStartUrl
 }
 
 Commands.register('aws.auth.help', async () => {
     vscode.env.openExternal(vscode.Uri.parse(credentialHelpUrl))
     telemetry.aws_help.emit()
 })
-Commands.register('aws.auth.signout', () => signout(Auth.instance))
-const addConnection = Commands.register('aws.auth.addConnection', async () => {
-    const resp = await showQuickPick([createBuilderIdItem(), createSsoItem(), createIamItem()], {
-=======
-// TODO: add specific documentation URL
-Commands.register('aws.auth.help', async () => (await Commands.get('aws.help'))?.execute())
 Commands.register('aws.auth.signout', () => {
     telemetry.ui_click.emit({ elementId: 'devtools_signout' })
 
@@ -934,7 +924,6 @@
     const items = isCloud9() ? [createSsoItem(), c9IamItem] : [createBuilderIdItem(), createSsoItem(), createIamItem()]
 
     const resp = await showQuickPick(items, {
->>>>>>> 6b8d0d63
         title: localize('aws.auth.addConnection.title', 'Add a Connection to {0}', getIdeProperties().company),
         placeholder: localize('aws.auth.addConnection.placeholder', 'Select a connection option'),
         buttons: createCommonButtons() as vscode.QuickInputButton[],
