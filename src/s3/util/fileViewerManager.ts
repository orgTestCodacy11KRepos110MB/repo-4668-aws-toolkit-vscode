/*!
 * Copyright 2021 Amazon.com, Inc. or its affiliates. All Rights Reserved.
 * SPDX-License-Identifier: Apache-2.0
 */
import * as path from 'path'
import * as vscode from 'vscode'
import * as fs from 'fs'
import * as mime from 'mime-types'
import { mkdirp } from 'fs-extra'
import { OutputChannel } from 'vscode'
import { ext } from '../../shared/extensionGlobals'
import { makeTemporaryToolkitFolder } from '../../shared/filesystemUtilities'
import { showOutputMessage } from '../../shared/utilities/messages'
import { Commands } from '../../shared/vscode/commands'
import { downloadWithProgress } from '../commands/downloadFileAs'
import { S3FileNode } from '../explorer/s3FileNode'
import { readablePath } from '../util'
import { getLogger } from '../../shared/logger'
import { showConfirmationMessage } from '../../shared/utilities/messages'
import { localize } from '../../shared/utilities/vsCodeUtils'
import { uploadWithProgress } from '../commands/uploadFile'

const SIZE_LIMIT = 4 * Math.pow(10, 6)
export interface S3Tab {
    fileUri: vscode.Uri
    s3Uri: vscode.Uri
    editor: vscode.TextEditor | undefined
    s3FileNode: S3FileNode
}

export class S3FileViewerManager {
    private outputChannel: OutputChannel
    private promptOnEdit = true
    //onDidChange to trigger refresh of contents on the document provider
    private _onDidChange = new vscode.EventEmitter<vscode.Uri>()
    public get onDidChange(): vscode.Event<vscode.Uri> {
        return this._onDidChange.event
    }

    //this field stores the next file to be opened in preview mode
    //reason for this is to avoid a race condition when downloading bigger files (within limit of preview)
    //and a smaller file, the one needed to be displayed is the last one clicked
    private toPreview: string | undefined

    public constructor(
        private cacheArns: Set<string> = new Set<string>(),
        private window: typeof vscode.window = vscode.window,
        private commands = Commands.vscode(),
        private _tempLocation?: string,
        private activeTabs: Map<string, S3Tab> = new Map<string, S3Tab>()
    ) {
        this.outputChannel = ext.outputChannel
        let ongoingUpload = false
        vscode.workspace.onDidSaveTextDocument(async savedTextDoc => {
            if (ongoingUpload) {
                return
            }
            ongoingUpload = true
            if (this.activeTabs.has(savedTextDoc.uri.fsPath)) {
                const activeTab = this.activeTabs.get(savedTextDoc.uri.fsPath)!
                let upload = true

                if (!(await this.isValidFile(activeTab.s3FileNode, activeTab.fileUri))) {
                    const cancelUpload = localize('AWS.s3.fileViewer.button.cancelUpload', 'Cancel download')
                    const overwrite = localize('AWS.s3.fileViewer.button.overwrite', 'Overwrite')

                    const response = await window.showErrorMessage(
                        localize(
                            'AWS.s3.fileViewer.error.invalidUpload',
                            'File has changed in S3 since last cache download. Compare your version with the one in S3, then choose to overwrite it or cancel this upload.'
                        ),
                        cancelUpload,
                        overwrite
                    )
                    if (response === cancelUpload) {
<<<<<<< HEAD
                        upload = false
=======
                        download = false
                    }
                }

                if (download) {
                    if (!(await activeTab.uploadChangesToS3())) {
                        this.window.showErrorMessage(
                            'Error uploading file to S3.'
                        )
                        return
>>>>>>> 12b93493
                    }
                }

                const fileNode = await this.refreshNode(activeTab.s3FileNode)

                await this.focusAndCloseTab(activeTab.fileUri, activeTab.editor)
                activeTab.editor = undefined
                await this.openInReadMode(fileNode)
                this._onDidChange.fire(activeTab.s3Uri)

                if (upload) {
                    if (!(await this.uploadChangesToS3(activeTab))) {
                        this.window.showErrorMessage(
                            'Error uploading file to S3. Changes were not saved back to S3. Please try and resave this edit mode file'
                        )
                    }
                }

                ongoingUpload = false
            }
        })
    }

    public async focusAndCloseTab(
        uri: vscode.Uri,
        editor?: vscode.TextEditor,
        workspace = vscode.workspace
    ): Promise<void> {
        const doc = editor ? editor.document : await workspace.openTextDocument(uri)
        await this.window.showTextDocument(doc, {
            preview: false,
            viewColumn: editor?.viewColumn,
        })
        await vscode.commands.executeCommand('workbench.action.closeActiveEditor')
    }

    /**
     * Given an S3FileNode, this function:
     * Checks and creates a cache to store downloads
     * Retrieves previously cached files on cache and
     * Downloads file from S3 ands stores in cache
     * Opens the tab on read-only with the use of an S3Tab, or shifts focus to an edit tab if any.
     *
     * @param fileNode
     */
    public async openInReadMode(fileNode: S3FileNode): Promise<void> {
        if (fileNode.file.sizeBytes! < SIZE_LIMIT) {
            this.toPreview = fileNode.file.arn
        }

        getLogger().verbose(`S3FileViewer: Retrieving and displaying file: ${fileNode.file.key}`)
        showOutputMessage(
            localize('AWS.s3.fileViewer.info.fileKey', 'Retrieving and displaying file: {0}', fileNode.file.key),
            this.outputChannel
        )

        const charset = await fileNode.s3.getCharset({ key: fileNode.file.key, bucketName: fileNode.bucket.name })

        const fileLocation = await this.getFile(fileNode)
        if (!fileLocation) {
            return
        }
        getLogger().verbose(`S3FileViewer: File from s3 or temp to be opened is: ${fileLocation}`)
        const s3Uri = vscode.Uri.parse('s3:' + fileLocation.fsPath)

        if (charset != 'UTF-8') {
            const prompt = "Can't open this file type in read-only mode, do you want to try opening in edit?"
            const edit = 'Open in edit mode'
            const read = 'Try in read-only'
            if (await showConfirmationMessage({ prompt, confirm: edit, cancel: read }, this.window)) {
                await this.openInEditMode(fileNode)
                return
            }
        }

        let tab: S3Tab | undefined
        if (fileNode.file.sizeBytes! < SIZE_LIMIT) {
            const pathToPreview = await this.arnToFsPath(this.toPreview!)
            if (s3Uri.fsPath !== pathToPreview) {
                return
            }
            tab =
                this.activeTabs.get(pathToPreview) ??
                ({ fileUri: fileLocation, s3Uri, editor: undefined, s3FileNode: fileNode } as S3Tab)
            await this.openTextFile(tab, tab.s3Uri, true)
            this.toPreview = undefined
        } else {
            tab =
                this.activeTabs.get(fileLocation.fsPath) ??
                ({ fileUri: fileLocation, s3Uri, editor: undefined, s3FileNode: fileNode } as S3Tab)
            await this.openTextFile(tab, tab.s3Uri, false)
        }

        this.activeTabs.set(fileLocation.fsPath, tab)
    }

    /**
     * Given an S3FileNode or an URI, this function:
     * Checks and creates a cache to store downloads
     * Retrieves previously cached files on cache and
     * Downloads file from S3 ands stores in cache
     * Opens the tab on read-only with the use of an S3Tab, or shifts focus to an edit tab if any.
     *
     * @param uriOrNode to be opened
     */
    public async openInEditMode(uriOrNode: vscode.Uri | S3FileNode): Promise<void> {
        if (this.promptOnEdit) {
            const message = localize(
                'AWS.s3.fileViewer.warning.editStateWarning',
                'You are now editing an S3 file. Saved changes will be uploaded to your S3 bucket.'
            )

            const dontShow = localize('AWS.s3.fileViewer.button.dismiss', "Don't show this again")
            const help = localize('AWS.generic.message.learnMore', 'Learn more')

            this.window.showWarningMessage(message, dontShow, help).then(selection => {
                if (selection === dontShow) {
                    this.promptOnEdit = false
                }

                if (selection === help) {
                    //TODO: add help section
                }
            })
        }
        if (uriOrNode instanceof vscode.Uri) {
            //was activated from an open tab
            if (this.activeTabs.has(uriOrNode.fsPath)) {
                const tab = this.activeTabs.get(uriOrNode.fsPath)

                const contentType = mime.contentType(path.extname(tab!.fileUri.fsPath))

                if (contentType) {
                    if (mime.charset(contentType) != 'UTF-8') {
                        this.focusAndCloseTab(tab!.s3Uri, tab!.editor)
                        tab!.editor = await vscode.commands.executeCommand('vscode.open', tab!.fileUri, {
                            preview: false,
                        })
                        return
                    }
                }

                await this.openTextFile(tab!, tab!.fileUri, false)

                this.activeTabs.set(uriOrNode.fsPath, tab!)
            } else {
                this.window.showErrorMessage(
                    localize(
                        'AWS.s3.fileViewer.error.editMode',
                        'Error switching to edit mode, please try reopening from the AWS Explorer'
                    )
                )
            }
        } else {
            //was activated from the explorer, need to get the file
            const fileNode = uriOrNode
            const charset = await fileNode.s3.getCharset({ key: fileNode.file.key, bucketName: fileNode.bucket.name })

            const fileLocation = await this.getFile(uriOrNode)
            if (!fileLocation) {
                return
            }
            const s3Uri = vscode.Uri.parse(fileLocation.fsPath)
            let tab = this.activeTabs.get(fileLocation.fsPath)

            if (!tab) {
                tab = { fileUri: fileLocation, s3Uri, editor: undefined, s3FileNode: uriOrNode } as S3Tab
            }

            //If not UTF-8 (text file), differ to vscode's open functionality
            if (charset != 'UTF-8') {
                tab.editor = await vscode.commands.executeCommand('vscode.open', tab.fileUri, { preview: false })
            } else {
                tab.editor = await this.openTextFile(tab, tab.fileUri, false)
            }

            this.activeTabs.set(tab.fileUri.fsPath, tab)
        }
    }

    /**
     * Opens a given file on given tab and specified mode (read-only or edit mode)
     *
     * @param tab
     * @param uri Uri to be opened will use the scheme attached to this
     * @param preview boolean for argument to window.showTextDocument()
     * @param workspace
     * @returns
     */
    public async openTextFile(
        tab: S3Tab,
        uri: vscode.Uri,
        preview: boolean,
        workspace = vscode.workspace
    ): Promise<vscode.TextEditor | undefined> {
        const openEditor = tab.editor

        try {
            let doc = await workspace.openTextDocument(uri)
            if (!openEditor) {
                //there wasn't any open, just display it regularly
                tab.editor = await this.window.showTextDocument(doc, { preview, viewColumn: 0 })
                return tab.editor
            } else if (openEditor.document.uri.scheme === 'file' || openEditor.document.uri.scheme === uri.scheme) {
                doc = openEditor.document
                //there is a tab for this uri scheme open (or scheme file <<priority>>), just shift focus to it by reopening it with the ViewColumn option
                tab.editor = await this.window.showTextDocument(doc, {
                    preview: false,
                    viewColumn: openEditor.viewColumn,
                })
                return tab.editor
            } else {
                // there is already a tab open, it needs to be focused, then closed
                await this.focusAndCloseTab(tab.fileUri, tab.editor)
                //good to open in given mode
                tab.editor = await this.window.showTextDocument(doc, { preview })
                return tab.editor
            }
        } catch (e) {
            this.window.showErrorMessage(`Error opening file ${e}`)
            tab.editor = undefined
            return tab.editor
        }
    }

    /**
     * Fetches a file from S3 or gets it from the local cache if possible and still valid (this.checkForValidity()).
     *
     * @see S3FileViewerManager.isValidFile()
     */
    public async getFile(fileNode: S3FileNode): Promise<vscode.Uri | undefined> {
        if (!this._tempLocation) {
            await this.createTemp()
        }
        const targetPath = await this.createTargetPath(fileNode)
        const targetLocation = vscode.Uri.file(targetPath)

        const tempFile: vscode.Uri | undefined = await this.getFromTemp(fileNode)
        //If it was found in temp, return the Uri location
        if (tempFile) {
            return tempFile
        }

        if (fileNode.file.sizeBytes === undefined) {
            getLogger().debug(`FileViewer: File size couldn't be determined, prompting user file: ${fileNode}`)

            const message = localize(
                'AWS.s3.fileViewer.warning.noSize',
                "File size couldn't be determined. Continue with download?"
            )
            const args = {
                prompt: message,
                confirm: localize('AWS.generic.continueDownload', 'Continue with download'),
                cancel: localize('AWS.generic.cancel', 'Cancel'),
            }

            if (!(await showConfirmationMessage(args, this.window))) {
                getLogger().debug(`FileViewer: User cancelled download`)
                showOutputMessage(
                    localize('AWS.s3.fileViewer.message.noSizeCancellation', 'Download cancelled'),
                    this.outputChannel
                )
                return undefined
            }
        } else if (fileNode.file.sizeBytes > SIZE_LIMIT) {
            getLogger().debug(`FileViewer: File size ${fileNode.file.sizeBytes} is >4MB, prompting user`)

            const message = localize(
                'AWS.s3.fileViewer.warning.4mb',
                'File size is more than 4MB. Continue with download?'
            )
            const args = {
                prompt: message,
                confirm: localize('AWS.generic.continueDownload', 'Continue with download'),
                cancel: localize('AWS.generic.cancel', 'Cancel'),
            }

            if (!(await showConfirmationMessage(args, this.window))) {
                getLogger().debug(`FileViewer: User cancelled download`)
                showOutputMessage(
                    localize('AWS.s3.fileViewer.message.sizeLimitCancellation', 'Download cancelled'),
                    this.outputChannel
                )
                return undefined
            }

            getLogger().debug(`FileViewer: User confirmed download, continuing`)
        }

        if (!(await this.createSubFolders(targetPath))) {
            //error creating the folder structure
            return undefined
        }

        try {
            await downloadWithProgress(fileNode, targetLocation, this.window)
        } catch (err) {
            getLogger().error(`FileViewer: error calling downloadWithProgress: ${err.toString()}`)
            showOutputMessage(
                localize(
                    'AWS.s3.fileViewer.error.download',
                    'Error downloading file {0} from S3: {1}',
                    fileNode.file.name,
                    err.toString()
                ),
                this.outputChannel
            )
            return undefined
        }

        this.cacheArns.add(fileNode.file.arn)
        getLogger().debug(`New cached file: ${fileNode.file.arn} \n Cache contains: ${this.cacheArns.toString()}`)
        return targetLocation
    }

    /**
     * Searches for given node previously downloaded to cache.
     * Ensures that the cached download is still valid (hasn't been modified in S3 since its caching)
     *
     * @param fileNode - Node to be searched in temp
     * @returns Location in temp directory, if any
     */
    public async getFromTemp(fileNode: S3FileNode): Promise<vscode.Uri | undefined> {
        const targetPath = await this.createTargetPath(fileNode)
        const targetLocation = vscode.Uri.file(targetPath)

        if (this.cacheArns.has(fileNode.file.arn)) {
            getLogger().info(
                `FileViewer: found file ${fileNode.file.key} in cache\n Cache contains: ${this.cacheArns.toString()}`
            )

            if (await this.isValidFile(fileNode, targetLocation)) {
                getLogger().info(`FileViewer: good to retrieve, last modified date is before creation`)
                return targetLocation
            } else {
                fs.unlinkSync(targetPath)
                getLogger().info(
                    `FileViewer: Last modified in s3 date is after cached date, removing file and redownloading`
                )
                return undefined
            }
        }
        return undefined
    }

    /**
     * E.g. For a file 'foo.txt' inside a bucket 'bucketName' and folder 'folderName'
     * '/tmp/aws-toolkit-vscode/vsctkzV38Hc/bucketName/folderName/[S3]foo.txt'
     *
     * @param fileNode
     * @returns fs path that has the tempLocation, the S3 location (bucket and folders) and the name with the file preceded by [S3]
     */
    public createTargetPath(fileNode: S3FileNode): Promise<string> {
        let completePath = readablePath(fileNode)
        completePath = `${this.tempLocation!}${completePath.slice(4, completePath.lastIndexOf('/') + 1)}[S3]${
            fileNode.file.name
        }`

        return Promise.resolve(completePath)
    }

    private async createSubFolders(targetPath: string): Promise<boolean> {
        const folderStructure = targetPath.slice(undefined, targetPath.lastIndexOf('/'))

        try {
            await mkdirp(folderStructure)
        } catch (e) {
            getLogger().error(`S3FileViewer: Error creating S3 folder structure on system error: ${e}`)
            return false
        }
        return true
    }

    /**
     * Gets the latest instance of given fileNode
     *
     * @param fileNode
     * @returns
     */
    async refreshNode(fileNode: S3FileNode): Promise<S3FileNode> {
        const parent = fileNode.parent
        parent.clearChildren()

        await this.commands.execute('aws.refreshAwsExplorerNode', parent)
        await this.commands.execute('aws.loadMoreChildren', parent)

        const children = await parent.getChildren()

        children.forEach(child => {
            if ((child as any).name === fileNode.name) fileNode = child as S3FileNode
        })

        return fileNode
    }

    public async createTemp(): Promise<string> {
        this.tempLocation = await makeTemporaryToolkitFolder()
        showOutputMessage(
            localize(
                'AWS.s3.message.tempCreation',
                'Temp folder for FileViewer created with location: {0}',
                this.tempLocation
            ),
            this.outputChannel
        )
        getLogger().info(`S3FileViewer: Temp folder for FileViewer created with location: ${this._tempLocation}`)
        return this._tempLocation!
    }

    public get tempLocation(): string | undefined {
        return this._tempLocation
    }

    public set tempLocation(temp: string | undefined) {
        this._tempLocation = temp
    }

    /**
     * Checks that the cached date is after the last modified date in S3.
     * If not, file targetUri is invalid and needs to be redownloaded.
     *
     * @param fileNode instance in S3
     * @param targetUri file downloaded in system
     * @returns
     */
    private async isValidFile(fileNode: S3FileNode, targetUri: vscode.Uri): Promise<boolean> {
        const newNode = await this.refreshNode(fileNode)
        if (!newNode) {
            getLogger().error(`FileViewer: Error, refreshNode() returned undefined with file: ${fileNode.file.key}`)
            getLogger().debug(`Cache contains: ${this.cacheArns.toString()}`)
            return false
        }

        const lastModifiedInS3 = newNode.file.lastModified
        const { birthtime } = fs.statSync(targetUri.fsPath)

        getLogger().debug(
            `FileViewer: File ${newNode.file.name} was last modified in S3: ${lastModifiedInS3}, cached on: ${birthtime}`
        )

        if (!lastModifiedInS3) {
            getLogger().error(`S3FileViewer: FileNode has not last modified date, file node: ${fileNode.toString()}`)
            return false
        }

        return lastModifiedInS3 <= birthtime
    }

    /**
     * Uploads current uri back to parent
     *
     * @returns true if upload succeeded
     */
    public async uploadChangesToS3(tab: S3Tab): Promise<boolean> {
        const request = {
            bucketName: tab.s3FileNode.bucket.name,
            key: tab.s3FileNode.parent.path + tab.s3FileNode.name,
            fileLocation: tab.fileUri,
            fileSizeBytes: tab.s3FileNode.file.sizeBytes!,
            s3Client: tab.s3FileNode.s3,
            window: this.window,
        }
        try {
            await uploadWithProgress(request)
        } catch (e) {
            getLogger().error(e.message)
            return false
        }
        return true
    }

    public arnToFsPath(arn: string): Promise<string> {
        const s3Path = arn.split(':::')[1]
        const indexOfFileName = s3Path.lastIndexOf('/')
        const fileName = s3Path.slice(indexOfFileName + 1)
        const fsPath = `${this.tempLocation!}/${s3Path.slice(undefined, s3Path.lastIndexOf('/') + 1)}[S3]${fileName}`
        return Promise.resolve(fsPath)
    }
}<|MERGE_RESOLUTION|>--- conflicted
+++ resolved
@@ -73,20 +73,16 @@
                         overwrite
                     )
                     if (response === cancelUpload) {
-<<<<<<< HEAD
                         upload = false
-=======
-                        download = false
                     }
                 }
 
-                if (download) {
+                if (upload) {
                     if (!(await activeTab.uploadChangesToS3())) {
                         this.window.showErrorMessage(
                             'Error uploading file to S3.'
                         )
                         return
->>>>>>> 12b93493
                     }
                 }
 
