/*!
 * Copyright 2021 Amazon.com, Inc. or its affiliates. All Rights Reserved.
 * SPDX-License-Identifier: Apache-2.0
 */
import * as vscode from 'vscode'
import * as fs from 'fs'
import * as mime from 'mime-types'
import { mkdirp } from 'fs-extra'
import { OutputChannel } from 'vscode'
import { ext } from '../../shared/extensionGlobals'
import { makeTemporaryToolkitFolder } from '../../shared/filesystemUtilities'
import { showOutputMessage } from '../../shared/utilities/messages'
import { Commands } from '../../shared/vscode/commands'
import { downloadWithProgress } from '../commands/downloadFileAs'
import { S3FileNode } from '../explorer/s3FileNode'
import { readablePath } from '../util'
import { getLogger } from '../../shared/logger'
import { showConfirmationMessage } from '../../shared/utilities/messages'
import { localize } from '../../shared/utilities/vsCodeUtils'
import { uploadWithProgress } from '../commands/uploadFile'

const SIZE_LIMIT = 4 * Math.pow(10, 6)
export interface S3Tab {
    fileUri: vscode.Uri
    s3Uri: vscode.Uri
    editor: vscode.TextEditor | undefined
    s3FileNode: S3FileNode
    type: string
    charset: string
}

export class S3FileViewerManager {
    private outputChannel: OutputChannel
    private promptOnEdit = true
    //onDidChange to trigger refresh of contents on the document provider
    private _onDidChange = new vscode.EventEmitter<vscode.Uri>()
    public get onDidChange(): vscode.Event<vscode.Uri> {
        return this._onDidChange.event
    }

    //this field stores the next file to be opened in preview mode
    //reason for this is to avoid a race condition when downloading bigger files (within limit of preview)
    //and a smaller file, the one needed to be displayed is the last one clicked
    private toPreview: string | undefined

    public constructor(
        private cacheArns: Set<string> = new Set<string>(),
        private window: typeof vscode.window = vscode.window,
        private commands = Commands.vscode(),
        private _tempLocation?: string,
        private activeTabs: Map<string, S3Tab> = new Map<string, S3Tab>()
    ) {
        this.outputChannel = ext.outputChannel

        vscode.workspace.onDidSaveTextDocument(async savedTextDoc => {
            if (this.activeTabs.has(savedTextDoc.uri.fsPath)) {
                const activeTab = this.activeTabs.get(savedTextDoc.uri.fsPath)!
                let download = true

                if (!(await this.checkForValidity(activeTab.s3FileNode, activeTab.fileUri))) {
                    const cancelUpload = localize(
                        'AWS.s3.fileViewer.button.cancelUpload',
                        'Cancel, and redownload file'
                    )
                    const overwrite = localize('AWS.s3.fileViewer.button.overwrite', 'Overwrite')

                    const response = await window.showErrorMessage(
                        localize(
                            'AWS.s3.fileViewer.error.invalidUpload',
                            'File is invalid to upload, file has changed in S3 since last cache download. Please compare your version with the one in S3. Then decide if you want to overwrite them or cancel this upload.'
                        ),
                        cancelUpload,
                        overwrite
                    )
                    if (response === cancelUpload) {
                        download = false
                    }
                }

<<<<<<< HEAD
                if (!(await this.uploadChangesToS3(activeTab))) {
                    this.window.showWarningMessage(
                        localize(
                            'AWS.s3.fileViewer.error.upload',
                            'Error uploading file to S3. Changes will not be saved. Please try and resave this edit mode file'
                        )
                    )
                    return
=======
                if (download) {
                    if (!(await activeTab.uploadChangesToS3())) {
                        this.window.showErrorMessage(
                            'Error uploading file to S3. Please try and resave this edit mode file'
                        )
                        return
                    }
>>>>>>> edc51008
                }

                //refresh the activeTab.s3FileNode?
                const fileNode = await this.refreshNode(activeTab.s3FileNode)
                if (!fileNode) {
                    return
                }
                await this.removeAndCloseTab(activeTab)
                await this.openTab(fileNode)
                this._onDidChange.fire(activeTab.s3Uri)
            }
        })
    }

    public async getActiveEditor(targetUri: vscode.Uri): Promise<vscode.TextEditor | undefined> {
        const visibleEditor = this.window.visibleTextEditors
        return visibleEditor.find((editor: vscode.TextEditor) => editor.document.uri.fsPath === targetUri.fsPath)
    }

    public async focusAndCloseTab(
        uri: vscode.Uri,
        editor?: vscode.TextEditor,
        workspace = vscode.workspace
    ): Promise<void> {
        if (!editor) {
            const doc = await workspace.openTextDocument(uri)
            await this.window.showTextDocument(doc, {
                preview: false,
            })
        } else {
            await this.window.showTextDocument(editor.document, {
                preview: false,
                viewColumn: editor.viewColumn,
            })
        }

        await vscode.commands.executeCommand('workbench.action.closeActiveEditor')
    }

    /**
     * Given an S3FileNode, this function:
     * Checks and creates a cache to store downloads
     * Retrieves previously cached files on cache and
     * Downloads file from S3 ands stores in cache
     * Opens the tab on read-only with the use of an S3Tab, or shifts focus to an edit tab if any.
     *
     * @param fileNode
     */
    public async openTab(fileNode: S3FileNode): Promise<void> {
        if (fileNode.file.sizeBytes! < SIZE_LIMIT) {
            this.toPreview = fileNode.file.arn
        }

        getLogger().verbose(`S3FileViewer: Retrieving and displaying file: ${fileNode.file.key}`)
        showOutputMessage(
            localize('AWS.s3.fileViewer.info.fileKey', 'Retrieving and displaying file: {0}', fileNode.file.key),
            this.outputChannel
        )
        const headResponse = await fileNode.s3.getHeadObject({
            bucketName: fileNode.bucket.name,
            key: fileNode.file.key,
        })

        const fileLocation = await this.getFile(fileNode)
        if (!fileLocation) {
            return
        }
        getLogger().verbose(`S3FileViewer: File from s3 or temp to be opened is: ${fileLocation}`)
        const s3Uri = vscode.Uri.parse('s3:' + fileLocation.fsPath)

        //before opening, ask user how to handle it if it is not text
        const type = mime.contentType(headResponse.ContentType!)
        const charset = mime.charset(type as string)

        if (charset != 'UTF-8') {
            const prompt = "Can't open this file type in read-only mode, do you want to try opening in edit?"
            const edit = 'Open in edit mode'
            const read = 'Try in read-only'
            if (await showConfirmationMessage({ prompt, confirm: edit, cancel: read }, this.window)) {
                return await this.openInEditMode(fileNode)
            }
        }

        let tab: S3Tab | undefined
        if (fileNode.file.sizeBytes! < SIZE_LIMIT) {
            const pathToPreview = await this.arnToFsPath(this.toPreview!)
            if (s3Uri.fsPath !== pathToPreview) {
                return
            }
            tab =
                this.activeTabs.get(pathToPreview) ??
                ({ fileUri: fileLocation, s3Uri, editor: undefined, s3FileNode: fileNode, type, charset } as S3Tab)
            await this.openFileGivenMode(tab, tab.s3Uri, true)
            this.toPreview = undefined
        } else {
            tab =
                this.activeTabs.get(fileLocation.fsPath) ??
                ({ fileUri: fileLocation, s3Uri, editor: undefined, s3FileNode: fileNode, type, charset } as S3Tab)
            await this.openFileGivenMode(tab, tab.s3Uri, false)
        }

        this.activeTabs.set(fileLocation.fsPath, tab)
    }

    /**
     * Given an S3FileNode or an URI, this function:
     * Checks and creates a cache to store downloads
     * Retrieves previously cached files on cache and
     * Downloads file from S3 ands stores in cache
     * Opens the tab on read-only with the use of an S3Tab, or shifts focus to an edit tab if any.
     *
     * @param uriOrNode to be opened
     */
    public async openInEditMode(uriOrNode: vscode.Uri | S3FileNode): Promise<void> {
        if (this.promptOnEdit) {
            const message = localize(
                'AWS.s3.fileViewer.warning.editStateWarning',
                'You are now editing an S3 file. Saved changes will be uploaded to your S3 bucket.'
            )

            const dontShow = localize('AWS.s3.fileViewer.button.dismiss', "Don't show this again")
            const help = localize('AWS.s3.fileViewer.button.learnMore', 'Learn more')

            this.window.showWarningMessage(message, dontShow, help).then(selection => {
                if (selection === dontShow) {
                    this.promptOnEdit = false
                }

                if (selection === help) {
                    //TODO: add help section
                }
            })
        }
        if (uriOrNode instanceof vscode.Uri) {
            //was activated from an open tab
            if (this.activeTabs.has(uriOrNode.fsPath)) {
                const tab = this.activeTabs.get(uriOrNode.fsPath)

                await this.openFileGivenMode(tab!, tab!.fileUri, false)

                this.activeTabs.set(uriOrNode.fsPath, tab!)
            } else {
                this.window.showErrorMessage(
                    localize(
                        'AWS.s3.fileViewer.error.editMode',
                        'Error switching to edit mode, please try reopening from the AWS Explorer'
                    )
                )
            }
        } else {
            //was activated from the explorer, need to get the file
            const fileNode = uriOrNode
            const headResponse = await fileNode.s3.getHeadObject({
                bucketName: fileNode.bucket.name,
                key: fileNode.file.key,
            })
            const type = mime.contentType(headResponse.ContentType!)
            const charset = mime.charset(type as string)

            const fileLocation = await this.getFile(uriOrNode)
            if (!fileLocation) {
                return
            }
            const s3Uri = vscode.Uri.parse(fileLocation.fsPath)
            let tab = this.activeTabs.get(fileLocation.fsPath)

            if (!tab) {
                tab = { fileUri: fileLocation, s3Uri, editor: undefined, s3FileNode: uriOrNode, type, charset } as S3Tab
            }

            if (charset != 'UTF-8') {
                showOutputMessage(
                    'Opening non-text file, please press enter on quickpick to continue.',
                    this.outputChannel
                )
                tab.editor = await vscode.commands.executeCommand('workbench.action.quickOpen', tab.fileUri.fsPath)
            } else {
                tab.editor = await this.openFileGivenMode(tab, tab.fileUri, false)
            }

            this.activeTabs.set(tab.fileUri.fsPath, tab)
        }
    }

    /**
     * Opens a given file on given tab and specified mode (read-only or edit mode)
     *
     * @param tab
     * @param uri Uri to be opened will use the scheme attached to this
     * @param preview boolean for argument to window.showTextDocument()
     * @param workspace
     * @returns
     */
    public async openFileGivenMode(
        tab: S3Tab,
        uri: vscode.Uri,
        preview: boolean,
        workspace = vscode.workspace
    ): Promise<vscode.TextEditor | undefined> {
        const openEditor = tab.editor

        try {
            let doc = await workspace.openTextDocument(uri)
            if (!openEditor) {
                //there wasn't any open, just display it regularly
                tab.editor = await this.window.showTextDocument(doc, { preview, viewColumn: 0 })
                return tab.editor
            } else if (openEditor.document.uri.scheme === 'file' || openEditor.document.uri.scheme === uri.scheme) {
                doc = openEditor.document
                //there is a tab for this uri scheme open (or scheme file <<priority>>), just shift focus to it by reopening it with the ViewColumn option
                tab.editor = await this.window.showTextDocument(doc, {
                    preview: false,
                    viewColumn: openEditor.viewColumn,
                })
                return tab.editor
            } else {
                // there is already a tab open, it needs to be focused, then closed
                await this.focusAndCloseTab(tab.fileUri, tab.editor)
                //good to open in given mode
                tab.editor = await this.window.showTextDocument(doc, { preview })
                return tab.editor
            }
        } catch (e) {
            this.window.showErrorMessage(`Error opening file ${e}`)
            tab.editor = undefined
            return tab.editor
        }
    }

    /**
     * Fetches a file from S3 or gets it from the local cache if possible and still valid (this.checkForValidity()).
     *
     * @see S3FileViewerManager.checkForValidity()
     */
    public async getFile(fileNode: S3FileNode): Promise<vscode.Uri | undefined> {
        if (!this._tempLocation) {
            await this.createTemp()
        }
        const targetPath = await this.createTargetPath(fileNode)
        const targetLocation = vscode.Uri.file(targetPath)

        const tempFile: vscode.Uri | undefined = await this.getFromTemp(fileNode)
        //If it was found in temp, return the Uri location
        if (tempFile) {
            return tempFile
        }

        if (fileNode.file.sizeBytes === undefined) {
            getLogger().debug(`FileViewer: File size couldn't be determined, prompting user file: ${fileNode}`)

            const message = localize(
                'AWS.s3.fileViewer.warning.noSize',
                "File size couldn't be determined. Continue with download?"
            )
            const args = {
                prompt: message,
                confirm: localize('AWS.generic.continueDownload', 'Continue with download'),
                cancel: localize('AWS.generic.cancel', 'Cancel'),
            }

            if (!(await showConfirmationMessage(args, this.window))) {
                getLogger().debug(`FileViewer: User cancelled download`)
                showOutputMessage(
                    localize('AWS.s3.fileViewer.message.noSizeCancellation', 'Download cancelled'),
                    this.outputChannel
                )
                return undefined
            }
        } else if (fileNode.file.sizeBytes > SIZE_LIMIT) {
            getLogger().debug(`FileViewer: File size ${fileNode.file.sizeBytes} is >4MB, prompting user`)

            const message = localize(
                'AWS.s3.fileViewer.warning.4mb',
                'File size is more than 4MB. Continue with download?'
            )
            const args = {
                prompt: message,
                confirm: localize('AWS.generic.continueDownload', 'Continue with download'),
                cancel: localize('AWS.generic.cancel', 'Cancel'),
            }

            if (!(await showConfirmationMessage(args, this.window))) {
                getLogger().debug(`FileViewer: User cancelled download`)
                showOutputMessage(
                    localize('AWS.s3.fileViewer.message.sizeLimitCancellation', 'Download cancelled'),
                    this.outputChannel
                )
                return undefined
            }

            getLogger().debug(`FileViewer: User confirmed download, continuing`)
        }

        if (!(await this.createSubFolders(targetPath))) {
            //error creating the folder structure
            return undefined
        }

        try {
            await downloadWithProgress(fileNode, targetLocation, this.window)
        } catch (err) {
            getLogger().error(`FileViewer: error calling downloadWithProgress: ${err.toString()}`)
            showOutputMessage(
                localize(
                    'AWS.s3.fileViewer.error.download',
                    'Error downloading file {0} from S3: {1}',
                    fileNode.file.name,
                    err.toString()
                ),
                this.outputChannel
            )
            return undefined
        }

        this.cacheArns.add(fileNode.file.arn)
        getLogger().debug(`New cached file: ${fileNode.file.arn} \n Cache contains: ${this.cacheArns.toString()}`)
        return targetLocation
    }

    /**
     * Searches for given node previously downloaded to cache.
     * Ensures that the cached download is still valid (hasn't been modified in S3 since its caching)
     *
     * @param fileNode - Node to be searched in temp
     * @returns Location in temp directory, if any
     */
    public async getFromTemp(fileNode: S3FileNode): Promise<vscode.Uri | undefined> {
        const targetPath = await this.createTargetPath(fileNode)
        const targetLocation = vscode.Uri.file(targetPath)

        if (this.cacheArns.has(fileNode.file.arn)) {
            getLogger().info(
                `FileViewer: found file ${fileNode.file.key} in cache\n Cache contains: ${this.cacheArns.toString()}`
            )

            if (await this.checkForValidity(fileNode, targetLocation)) {
                getLogger().info(`FileViewer: good to retrieve, last modified date is before creation`)
                return targetLocation
            } else {
                fs.unlinkSync(targetPath)
                getLogger().info(
                    `FileViewer: Last modified in s3 date is after cached date, removing file and redownloading`
                )
                return undefined
            }
        }
        return undefined
    }

    /**
     * E.g. For a file 'foo.txt' inside a bucket 'bucketName' and folder 'folderName'
     * '/tmp/aws-toolkit-vscode/vsctkzV38Hc/bucketName/folderName/[S3]foo.txt'
     *
     * @param fileNode
     * @returns fs path that has the tempLocation, the S3 location (bucket and folders) and the name with the file preceded by [S3]
     */
    public createTargetPath(fileNode: S3FileNode): Promise<string> {
        let completePath = readablePath(fileNode)
        completePath = `${this.tempLocation!}${completePath.slice(4, completePath.lastIndexOf('/') + 1)}[S3]${
            fileNode.file.name
        }`

        return Promise.resolve(completePath)
    }

    private async createSubFolders(targetPath: string): Promise<boolean> {
        const folderStructure = targetPath.slice(undefined, targetPath.lastIndexOf('/'))

        try {
            await mkdirp(folderStructure)
        } catch (e) {
            getLogger().error(`S3FileViewer: Error creating S3 folder structure on system error: ${e}`)
            return false
        }
        return true
    }

    /**
     * Gets the latest instance of given fileNode
     *
     * @param fileNode
     * @returns
     */
    async refreshNode(fileNode: S3FileNode): Promise<S3FileNode> {
        const parent = fileNode.parent
        parent.clearChildren()

        await this.commands.execute('aws.refreshAwsExplorerNode', parent)
        await this.commands.execute('aws.loadMoreChildren', parent)

        const children = await parent.getChildren()

        children.forEach(child => {
            if ((child as any).name === fileNode.name) fileNode = child as S3FileNode
        })

        return fileNode
    }

    private async removeAndCloseTab(activeTab: S3Tab): Promise<void> {
        let fileNode: S3FileNode | undefined = activeTab.s3FileNode
        fileNode = await this.refreshNode(fileNode)

        this.activeTabs.delete(activeTab.fileUri.fsPath)
        this.cacheArns.delete(fileNode.arn)
        await this.focusAndCloseTab(activeTab.fileUri)
        try {
            fs.unlinkSync(await this.createTargetPath(fileNode))
        } catch (e) {
            getLogger().error(`S3FileViewer: Error removing file ${activeTab.fileUri.fsPath} from cache: ${e}`)
        }
    }

    public async createTemp(): Promise<string> {
        this.tempLocation = await makeTemporaryToolkitFolder()
        showOutputMessage(
            localize(
                'AWS.s3.message.tempCreation',
                'Temp folder for FileViewer created with location: {0}',
                this.tempLocation
            ),
            this.outputChannel
        )
        getLogger().info(`S3FileViewer: Temp folder for FileViewer created with location: ${this._tempLocation}`)
        return this._tempLocation!
    }

    public get tempLocation(): string | undefined {
        return this._tempLocation
    }

    public set tempLocation(temp: string | undefined) {
        this._tempLocation = temp
    }

    /**
     * Checks that the cached date is after the last modified date in S3.
     * If not, file targetUri is invalid and needs to be redownloaded.
     *
     * @param fileNode instance in S3
     * @param targetUri file downloaded in system
     * @returns
     */
    private async checkForValidity(fileNode: S3FileNode, targetUri: vscode.Uri): Promise<boolean> {
        const newNode = await this.refreshNode(fileNode)
        if (!newNode) {
            getLogger().error(`FileViewer: Error, refreshNode() returned undefined with file: ${fileNode.file.key}`)
            getLogger().debug(`Cache contains: ${this.cacheArns.toString()}`)
            return false
        }

        const lastModifiedInS3 = newNode.file.lastModified
        const { birthtime } = fs.statSync(targetUri.fsPath)

        getLogger().debug(
            `FileViewer: File ${newNode.file.name} was last modified in S3: ${lastModifiedInS3}, cached on: ${birthtime}`
        )

        if (!lastModifiedInS3) {
            getLogger().error(`S3FileViewer: FileNode has not last modified date, file node: ${fileNode.toString()}`)
            return false
        }

        return lastModifiedInS3 <= birthtime
    }

    /**
     * Uploads current uri back to parent
     *
     * @returns true if upload succe]
     */
    public async uploadChangesToS3(tab: S3Tab): Promise<boolean> {
        const request = {
            bucketName: tab.s3FileNode.bucket.name,
            key: tab.s3FileNode.parent.path + tab.s3FileNode.name,
            fileLocation: tab.fileUri,
            fileSizeBytes: tab.s3FileNode.file.sizeBytes!,
            s3Client: tab.s3FileNode.s3,
            window: this.window,
        }
        try {
            await uploadWithProgress(request)
        } catch (e) {
            //error with upload
            return false
        }
        return true
    }

    //arn:aws:s3:::bucket-to-test-window/idk/learning.js
    public arnToFsPath(arn: string): Promise<string> {
        const s3Path = arn.split(':::')[1]
        const indexOfFileName = s3Path.lastIndexOf('/')
        const fileName = s3Path.slice(indexOfFileName + 1)
        const fsPath = `${this.tempLocation!}/${s3Path.slice(undefined, s3Path.lastIndexOf('/') + 1)}[S3]${fileName}`
        return Promise.resolve(fsPath)
    }
}<|MERGE_RESOLUTION|>--- conflicted
+++ resolved
@@ -77,16 +77,6 @@
                     }
                 }
 
-<<<<<<< HEAD
-                if (!(await this.uploadChangesToS3(activeTab))) {
-                    this.window.showWarningMessage(
-                        localize(
-                            'AWS.s3.fileViewer.error.upload',
-                            'Error uploading file to S3. Changes will not be saved. Please try and resave this edit mode file'
-                        )
-                    )
-                    return
-=======
                 if (download) {
                     if (!(await activeTab.uploadChangesToS3())) {
                         this.window.showErrorMessage(
@@ -94,7 +84,6 @@
                         )
                         return
                     }
->>>>>>> edc51008
                 }
 
                 //refresh the activeTab.s3FileNode?
