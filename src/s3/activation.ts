--- conflicted
+++ resolved
@@ -25,11 +25,7 @@
  */
 
 export async function activate(ctx: ExtContext): Promise<void> {
-<<<<<<< HEAD
-    ext.fileViewerManager = new S3FileViewerManager()
-    await ext.fileViewerManager.createTemp()
-=======
->>>>>>> b6f85938
+    await ext.s3fileViewerManager.createTemp()
     ctx.extensionContext.subscriptions.push(
         vscode.commands.registerCommand('aws.s3.copyPath', async (node: S3FolderNode | S3FileNode) => {
             await copyPathCommand(node)
