--- conflicted
+++ resolved
@@ -1040,16 +1040,12 @@
                     "group": "0@2"
                 },
                 {
-<<<<<<< HEAD
-                    "command": "aws.s3.showBucket",
-=======
                     "command": "aws.executeStateMachine",
                     "when": "view == aws.explorer && viewItem == awsStateMachineNode && !isCloud9",
                     "group": "0@3"
                 },
                 {
-                    "command": "aws.s3.createBucket",
->>>>>>> 8083bf80
+                    "command": "aws.s3.showBucket",
                     "when": "view == aws.explorer && viewItem == awsS3Node",
                     "group": "0@1"
                 },
